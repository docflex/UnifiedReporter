<?xml version="1.0" encoding="UTF-8"?>
<project version="4">
  <component name="AutoImportSettings">
    <option name="autoReloadType" value="SELECTIVE" />
  </component>
  <component name="ChangeListManager">
<<<<<<< HEAD
    <list default="true" id="14a94aff-0919-4f79-bd51-56992ac04a62" name="Changes" comment="" />
=======
    <list default="true" id="14a94aff-0919-4f79-bd51-56992ac04a62" name="Changes" comment="">
      <change beforePath="$PROJECT_DIR$/.github/workflows/build.yml" beforeDir="false" afterPath="$PROJECT_DIR$/.github/workflows/build.yml" afterDir="false" />
      <change beforePath="$PROJECT_DIR$/.idea/workspace.xml" beforeDir="false" afterPath="$PROJECT_DIR$/.idea/workspace.xml" afterDir="false" />
    </list>
>>>>>>> 64c15fce
    <option name="SHOW_DIALOG" value="false" />
    <option name="HIGHLIGHT_CONFLICTS" value="true" />
    <option name="HIGHLIGHT_NON_ACTIVE_CHANGELIST" value="false" />
    <option name="LAST_RESOLUTION" value="IGNORE" />
  </component>
  <component name="FileTemplateManagerImpl">
    <option name="RECENT_TEMPLATES">
      <list>
        <option value="Enum" />
        <option value="Exception" />
        <option value="Class" />
      </list>
    </option>
  </component>
  <component name="Git.Settings">
    <option name="RECENT_GIT_ROOT_PATH" value="$PROJECT_DIR$" />
  </component>
  <component name="GitHubPullRequestSearchHistory">{
  &quot;lastFilter&quot;: {
    &quot;state&quot;: &quot;OPEN&quot;,
    &quot;assignee&quot;: &quot;docflex&quot;
  }
}</component>
  <component name="GithubPullRequestsUISettings">{
  &quot;selectedUrlAndAccountId&quot;: {
    &quot;url&quot;: &quot;https://github.com/docflex/UnifiedReporter.git&quot;,
    &quot;accountId&quot;: &quot;48686cc0-21db-4167-8835-84b1e2435d9f&quot;
  }
}</component>
  <component name="HighlightingSettingsPerFile">
    <setting file="jar://$USER_HOME$/Library/Java/JavaVirtualMachines/temurin-17.0.15/Contents/Home/lib/src.zip!/jdk.compiler/com/sun/tools/javac/code/TypeTag.java" root0="SKIP_INSPECTION" />
  </component>
  <component name="ProjectColorInfo">{
  &quot;associatedIndex&quot;: 1
}</component>
  <component name="ProjectId" id="2zk5vYy2bkeRA9EHs558QXD0QRr" />
  <component name="ProjectViewState">
    <option name="hideEmptyMiddlePackages" value="true" />
    <option name="showExcludedFiles" value="false" />
    <option name="showLibraryContents" value="true" />
  </component>
  <component name="PropertiesComponent">{
  &quot;keyToString&quot;: {
    &quot;Application.UnifiedReporter.executor&quot;: &quot;Run&quot;,
    &quot;JUnit.CSVFormatTest.executor&quot;: &quot;Run&quot;,
    &quot;JUnit.ReportCreatorTest.compileJrxmlTemplateToJasper.executor&quot;: &quot;Run&quot;,
    &quot;JUnit.ReportCreatorTest.executor&quot;: &quot;Coverage&quot;,
    &quot;JUnit.formats in UnifiedReporter.executor&quot;: &quot;Coverage&quot;,
    &quot;RunOnceActivity.ShowReadmeOnStart&quot;: &quot;true&quot;,
    &quot;RunOnceActivity.git.unshallow&quot;: &quot;true&quot;,
    &quot;git-widget-placeholder&quot;: &quot;feature/Report-Creator-Service&quot;,
    &quot;project.structure.last.edited&quot;: &quot;Project&quot;,
    &quot;project.structure.proportion&quot;: &quot;0.15&quot;,
    &quot;project.structure.side.proportion&quot;: &quot;0.2&quot;,
    &quot;settings.editor.selected.configurable&quot;: &quot;editing.templates&quot;
  }
}</component>
  <component name="RunManager" selected="JUnit.ReportCreatorTest">
    <configuration name="UnifiedReporter" type="Application" factoryName="Application" temporary="true" nameIsGenerated="true">
      <option name="ALTERNATIVE_JRE_PATH" value="temurin-17" />
      <option name="ALTERNATIVE_JRE_PATH_ENABLED" value="true" />
      <option name="MAIN_CLASS_NAME" value="org.unified.UnifiedReporter" />
      <module name="UnifiedReporter" />
      <extension name="coverage">
        <pattern>
          <option name="PATTERN" value="org.unified.*" />
          <option name="ENABLED" value="true" />
        </pattern>
      </extension>
      <method v="2">
        <option name="Make" enabled="true" />
      </method>
    </configuration>
    <configuration name="CSVFormatTest" type="JUnit" factoryName="JUnit" temporary="true" nameIsGenerated="true">
      <module name="UnifiedReporter" />
      <extension name="coverage">
        <pattern>
          <option name="PATTERN" value="org.unified.formats.*" />
          <option name="ENABLED" value="true" />
        </pattern>
      </extension>
      <option name="PACKAGE_NAME" value="org.unified.formats" />
      <option name="MAIN_CLASS_NAME" value="org.unified.formats.CSVFormatTest" />
      <option name="TEST_OBJECT" value="class" />
      <method v="2">
        <option name="Make" enabled="true" />
      </method>
    </configuration>
    <configuration name="ReportCreatorTest" type="JUnit" factoryName="JUnit" temporary="true" nameIsGenerated="true">
      <module name="UnifiedReporter" />
      <extension name="coverage">
        <pattern>
          <option name="PATTERN" value="org.unified.reporter.*" />
          <option name="ENABLED" value="true" />
        </pattern>
      </extension>
      <option name="PACKAGE_NAME" value="org.unified.reporter" />
      <option name="MAIN_CLASS_NAME" value="org.unified.reporter.ReportCreatorTest" />
      <option name="TEST_OBJECT" value="class" />
      <method v="2">
        <option name="Make" enabled="true" />
      </method>
    </configuration>
    <configuration name="ReportCreatorTest.compileJrxmlTemplateToJasper" type="JUnit" factoryName="JUnit" temporary="true" nameIsGenerated="true">
      <module name="UnifiedReporter" />
      <extension name="coverage">
        <pattern>
          <option name="PATTERN" value="org.unified.reporter.*" />
          <option name="ENABLED" value="true" />
        </pattern>
      </extension>
      <option name="PACKAGE_NAME" value="org.unified.reporter" />
      <option name="MAIN_CLASS_NAME" value="org.unified.reporter.ReportCreatorTest" />
      <option name="METHOD_NAME" value="compileJrxmlTemplateToJasper" />
      <option name="TEST_OBJECT" value="method" />
      <method v="2">
        <option name="Make" enabled="true" />
      </method>
    </configuration>
    <configuration name="formats in UnifiedReporter" type="JUnit" factoryName="JUnit" temporary="true" nameIsGenerated="true">
      <module name="UnifiedReporter" />
      <option name="TEST_OBJECT" value="directory" />
      <dir value="$PROJECT_DIR$/src/test/java/org/unified/formats" />
      <method v="2">
        <option name="Make" enabled="true" />
      </method>
    </configuration>
    <recent_temporary>
      <list>
        <item itemvalue="JUnit.ReportCreatorTest" />
        <item itemvalue="JUnit.ReportCreatorTest.compileJrxmlTemplateToJasper" />
        <item itemvalue="Application.UnifiedReporter" />
        <item itemvalue="JUnit.formats in UnifiedReporter" />
        <item itemvalue="JUnit.CSVFormatTest" />
      </list>
    </recent_temporary>
  </component>
  <component name="TaskManager">
    <task active="true" id="Default" summary="Default task">
      <changelist id="14a94aff-0919-4f79-bd51-56992ac04a62" name="Changes" comment="" />
      <created>1752262461492</created>
      <option name="number" value="Default" />
      <option name="presentableId" value="Default" />
      <updated>1752262461492</updated>
    </task>
    <servers />
  </component>
  <component name="com.intellij.coverage.CoverageDataManagerImpl">
    <SUITE FILE_PATH="coverage/UnifiedReporter$formats_in_UnifiedReporter.ic" NAME="formats in UnifiedReporter Coverage Results" MODIFIED="1752505848667" SOURCE_PROVIDER="com.intellij.coverage.DefaultCoverageFileProvider" RUNNER="idea" COVERAGE_BY_TEST_ENABLED="false" COVERAGE_TRACING_ENABLED="true" />
    <SUITE FILE_PATH="coverage/UnifiedReporter$ReportCreatorTest.ic" NAME="ReportCreatorTest Coverage Results" MODIFIED="1753017887365" SOURCE_PROVIDER="com.intellij.coverage.DefaultCoverageFileProvider" RUNNER="idea" COVERAGE_BY_TEST_ENABLED="false" COVERAGE_TRACING_ENABLED="true">
      <FILTER>org.unified.reporter.*</FILTER>
    </SUITE>
  </component>
</project><|MERGE_RESOLUTION|>--- conflicted
+++ resolved
@@ -4,14 +4,10 @@
     <option name="autoReloadType" value="SELECTIVE" />
   </component>
   <component name="ChangeListManager">
-<<<<<<< HEAD
-    <list default="true" id="14a94aff-0919-4f79-bd51-56992ac04a62" name="Changes" comment="" />
-=======
     <list default="true" id="14a94aff-0919-4f79-bd51-56992ac04a62" name="Changes" comment="">
       <change beforePath="$PROJECT_DIR$/.github/workflows/build.yml" beforeDir="false" afterPath="$PROJECT_DIR$/.github/workflows/build.yml" afterDir="false" />
       <change beforePath="$PROJECT_DIR$/.idea/workspace.xml" beforeDir="false" afterPath="$PROJECT_DIR$/.idea/workspace.xml" afterDir="false" />
     </list>
->>>>>>> 64c15fce
     <option name="SHOW_DIALOG" value="false" />
     <option name="HIGHLIGHT_CONFLICTS" value="true" />
     <option name="HIGHLIGHT_NON_ACTIVE_CHANGELIST" value="false" />
